--- conflicted
+++ resolved
@@ -51,7 +51,6 @@
 
 enum struct ExpectationTypes : uint8_t { Real, Complex };
 
-<<<<<<< HEAD
 enum struct LinearSolverTypes : uint8_t {
     Automatic,
     CG,
@@ -60,12 +59,6 @@
     IDRS,
     LSQR
 };
-
-/** Currently only used for Complex Green's Functions */
-enum struct PreconditionerTypes : uint8_t { Diagonal, None };
-=======
-enum struct LinearSolverTypes : uint8_t { CG, MinRes, GCROT, IDRS };
->>>>>>> fdb98a4a
 
 template <typename S, typename FL, typename = MPS<S, FL>>
 struct EffectiveHamiltonian;
@@ -405,232 +398,6 @@
         tf->opf->seq->cumulative_nflop = 0;
         return make_tuple(eners[0], ndav, (size_t)nflop, t.get_time());
     }
-<<<<<<< HEAD
-=======
-    // [bra] = ([H_eff] + omega + i eta)^(-1) x [ket]
-    // (real gf, imag gf), (nmult, niter), nflop, tmult
-    tuple<pair<double, double>, pair<int, int>, size_t, double>
-    greens_function(double const_e, double omega, double eta,
-                    const shared_ptr<SparseMatrix<S>> &real_bra,
-                    pair<int, int> gcrotmk_size, bool iprint = false,
-                    double conv_thrd = 5E-6, int max_iter = 5000,
-                    int soft_max_iter = -1,
-                    const shared_ptr<ParallelRule<S>> &para_rule = nullptr) {
-        int nmult = 0, nmultx = 0, niter = 0;
-        frame->activate(0);
-        Timer t;
-        t.get_time();
-        MatrixRef mket(ket->data, (MKL_INT)ket->total_memory, 1);
-        MatrixRef ibra(bra->data, (MKL_INT)bra->total_memory, 1);
-        MatrixRef rbra(real_bra->data, (MKL_INT)real_bra->total_memory, 1);
-        MatrixRef bre(nullptr, (MKL_INT)ket->total_memory, 1);
-        MatrixRef cre(nullptr, (MKL_INT)ket->total_memory, 1);
-        ComplexMatrixRef cbra(nullptr, (MKL_INT)bra->total_memory, 1);
-        ComplexMatrixRef cket(nullptr, (MKL_INT)bra->total_memory, 1);
-        bre.allocate();
-        cre.allocate();
-        cbra.allocate();
-        cket.allocate();
-        ComplexDiagonalMatrix aa(nullptr, 0);
-        if (compute_diag) {
-            aa = ComplexDiagonalMatrix(nullptr, (MKL_INT)diag->total_memory);
-            aa.allocate();
-            for (MKL_INT i = 0; i < aa.size(); i++)
-                aa.data[i] =
-                    complex<double>(diag->data[i] + const_e + omega, eta);
-        }
-        precompute();
-        const function<void(const MatrixRef &, const MatrixRef &)> &f =
-            [this](const MatrixRef &a, const MatrixRef &b) {
-                if (this->tf->opf->seq->mode == SeqTypes::Auto ||
-                    (this->tf->opf->seq->mode & SeqTypes::Tasked))
-                    return this->tf->operator()(a, b);
-                else
-                    return (*this)(a, b);
-            };
-        auto op = [omega, eta, const_e, &f, &bre, &cre,
-                   &nmult](const ComplexMatrixRef &b,
-                           const ComplexMatrixRef &c) -> void {
-            ComplexMatrixFunctions::extract_complex(
-                b, bre, MatrixRef(nullptr, bre.m, bre.n));
-            cre.clear();
-            f(bre, cre);
-            ComplexMatrixFunctions::fill_complex(
-                c, cre, MatrixRef(nullptr, cre.m, cre.n));
-            ComplexMatrixFunctions::extract_complex(
-                b, MatrixRef(nullptr, bre.m, bre.n), bre);
-            cre.clear();
-            f(bre, cre);
-            ComplexMatrixFunctions::fill_complex(
-                c, MatrixRef(nullptr, cre.m, cre.n), cre);
-            ComplexMatrixFunctions::iadd(c, b,
-                                         complex<double>(const_e + omega, eta));
-            nmult += 2;
-        };
-        tf->opf->seq->cumulative_nflop = 0;
-        rbra.clear();
-        f(ibra, rbra);
-        MatrixFunctions::iadd(rbra, ibra, const_e + omega);
-        MatrixFunctions::iscale(rbra, -1 / eta);
-        ComplexMatrixFunctions::fill_complex(cbra, rbra, ibra);
-        cket.clear();
-        ComplexMatrixFunctions::fill_complex(
-            cket, mket, MatrixRef(nullptr, mket.m, mket.n));
-        // solve bra
-        complex<double> gf;
-        if(gcrotmk_size.first < 0){
-            // hrl: Use IDR(S).
-            //      Currently, solver type is not a parameter so use this dirty(?) trick.
-            const auto idrs_tol = sqrt(conv_thrd); // Implementation uses conventional tolerance of ||r|| instead of ||r||²
-            const double idrs_atol = 0.;
-            const double precond_reg = 1e-8;
-            gf = ComplexMatrixFunctions::idrs(
-                    op, aa, cbra, cket, nmultx, niter, -gcrotmk_size.first,
-                    iprint, para_rule == nullptr ? nullptr : para_rule->comm,
-                    precond_reg, idrs_tol, idrs_atol, max_iter, soft_max_iter);
-
-        }else{
-            gf = ComplexMatrixFunctions::gcrotmk(
-                    op, aa, cbra, cket, nmultx, niter, gcrotmk_size.first,
-                    gcrotmk_size.second, iprint,
-                    para_rule == nullptr ? nullptr : para_rule->comm, conv_thrd,
-                    max_iter, soft_max_iter);
-        }
-        gf = conj(gf);
-        ComplexMatrixFunctions::extract_complex(cbra, rbra, ibra);
-        if (compute_diag)
-            aa.deallocate();
-        cket.deallocate();
-        cbra.deallocate();
-        cre.deallocate();
-        bre.deallocate();
-        post_precompute();
-        uint64_t nflop = tf->opf->seq->cumulative_nflop;
-        if (para_rule != nullptr)
-            para_rule->comm->reduce_sum(&nflop, 1, para_rule->comm->root);
-        tf->opf->seq->cumulative_nflop = 0;
-        return make_tuple(make_pair(real(gf), imag(gf)),
-                          make_pair(nmult, niter), (size_t)nflop, t.get_time());
-    }
-    // [ibra] = (([H_eff] + omega)^2 + eta^2)^(-1) x (-eta [ket])
-    // [rbra] = -([H_eff] + omega) (1/eta) [bra]
-    // (real gf, imag gf), (nmult, numltp), nflop, tmult
-    tuple<pair<double, double>, pair<int, int>, size_t, double>
-    greens_function_squared(
-        double const_e, double omega, double eta,
-        const shared_ptr<SparseMatrix<S>> &real_bra,
-        int n_harmonic_projection = 0, bool iprint = false,
-        double conv_thrd = 5E-6, int max_iter = 5000, int soft_max_iter = -1,
-        const shared_ptr<ParallelRule<S>> &para_rule = nullptr) {
-        int nmult = 0, nmultx = 0;
-        frame->activate(0);
-        Timer t;
-        t.get_time();
-        MatrixRef mket(ket->data, (MKL_INT)ket->total_memory, 1);
-        MatrixRef ibra(bra->data, (MKL_INT)bra->total_memory, 1);
-        MatrixRef ktmp(nullptr, (MKL_INT)ket->total_memory, 1);
-        ktmp.allocate();
-        MatrixRef btmp(nullptr, (MKL_INT)bra->total_memory, 1);
-        btmp.allocate();
-        ktmp.clear();
-        MatrixFunctions::iadd(ktmp, mket, -eta);
-        DiagonalMatrix aa(nullptr, 0);
-        if (compute_diag) {
-            aa = DiagonalMatrix(nullptr, (MKL_INT)diag->total_memory);
-            aa.allocate();
-            for (MKL_INT i = 0; i < aa.size(); i++) {
-                aa.data[i] = diag->data[i] + const_e + omega;
-                aa.data[i] = aa.data[i] * aa.data[i] + eta * eta;
-            }
-        }
-        precompute();
-        const function<void(const MatrixRef &, const MatrixRef &)> &f =
-            [this](const MatrixRef &a, const MatrixRef &b) {
-                if (this->tf->opf->seq->mode == SeqTypes::Auto ||
-                    (this->tf->opf->seq->mode & SeqTypes::Tasked))
-                    return this->tf->operator()(a, b);
-                else
-                    return (*this)(a, b);
-            };
-        auto op = [omega, eta, const_e, &f, &btmp,
-                   &nmult](const MatrixRef &b, const MatrixRef &c) -> void {
-            btmp.clear();
-            f(b, btmp);
-            MatrixFunctions::iadd(btmp, b, const_e + omega);
-            f(btmp, c);
-            MatrixFunctions::iadd(c, btmp, const_e + omega);
-            MatrixFunctions::iadd(c, b, eta * eta);
-            nmult += 2;
-        };
-        tf->opf->seq->cumulative_nflop = 0;
-        // solve imag part -> ibra
-        double igf = 0;
-        int nmultp = 0;
-        if (n_harmonic_projection == 0)
-            igf = MatrixFunctions::conjugate_gradient(
-                      op, aa, ibra, ktmp, nmultx, 0.0, iprint,
-                      para_rule == nullptr ? nullptr : para_rule->comm,
-                      conv_thrd, max_iter, soft_max_iter) /
-                  (-eta);
-        else if (n_harmonic_projection < 0) {
-            int ndav = 0, ncg = 0;
-            int kk = -n_harmonic_projection;
-            igf =
-                MatrixFunctions::davidson_projected_deflated_conjugate_gradient(
-                    op, aa, ibra, ktmp, kk, ncg, ndav, 0.0, iprint,
-                    para_rule == nullptr ? nullptr : para_rule->comm, conv_thrd,
-                    conv_thrd, max_iter * kk, soft_max_iter * kk) /
-                (-eta);
-            nmult = ncg * 2;
-            nmultp = ndav * 2;
-        } else {
-            vector<MatrixRef> bs = vector<MatrixRef>(
-                n_harmonic_projection,
-                MatrixRef(nullptr, (MKL_INT)ket->total_memory, 1));
-            for (int ih = 0; ih < n_harmonic_projection; ih++) {
-                bs[ih].allocate();
-                if (ih == 0)
-                    MatrixFunctions::copy(bs[ih], ibra);
-                else
-                    Random::fill_rand_double(bs[ih].data, bs[ih].size());
-            }
-            MatrixFunctions::harmonic_davidson(
-                op, aa, bs, 0.0,
-                DavidsonTypes::HarmonicGreaterThan | DavidsonTypes::NoPrecond,
-                nmultx, iprint,
-                para_rule == nullptr ? nullptr : para_rule->comm, 1E-4,
-                max_iter, soft_max_iter, 2, 50);
-            nmultp = nmult;
-            nmult = 0;
-            igf = MatrixFunctions::deflated_conjugate_gradient(
-                      op, aa, ibra, ktmp, nmultx, 0.0, iprint,
-                      para_rule == nullptr ? nullptr : para_rule->comm,
-                      conv_thrd, max_iter, soft_max_iter, bs) /
-                  (-eta);
-            for (int ih = n_harmonic_projection - 1; ih >= 0; ih--)
-                bs[ih].deallocate();
-        }
-        if (compute_diag)
-            aa.deallocate();
-        btmp.deallocate();
-        ktmp.deallocate();
-        // compute real part -> rbra
-        MatrixRef rbra(real_bra->data, (MKL_INT)real_bra->total_memory, 1);
-        rbra.clear();
-        f(ibra, rbra);
-        MatrixFunctions::iadd(rbra, ibra, const_e + omega);
-        MatrixFunctions::iscale(rbra, -1 / eta);
-        // compute real part green's function
-        double rgf = MatrixFunctions::dot(rbra, mket);
-        post_precompute();
-        uint64_t nflop = tf->opf->seq->cumulative_nflop;
-        if (para_rule != nullptr)
-            para_rule->comm->reduce_sum(&nflop, 1, para_rule->comm->root);
-        tf->opf->seq->cumulative_nflop = 0;
-        return make_tuple(make_pair(rgf, igf), make_pair(nmult + 1, nmultp),
-                          (size_t)nflop, t.get_time());
-    }
->>>>>>> fdb98a4a
     // [bra] = [H_eff]^(-1) x [ket]
     // energy, nmult, nflop, tmult
     tuple<FL, pair<int, int>, size_t, double>
@@ -664,13 +431,7 @@
                 else
                     return (*this)(a, b);
             };
-<<<<<<< HEAD
         FL r =
-=======
-        assert( solver_type != LinearSolverTypes::IDRS &&
-                "Currently IDR(S) is only implemented for complex-valued data");
-        double r =
->>>>>>> fdb98a4a
             solver_type == LinearSolverTypes::CG
                 ? IterativeMatrixFunctions<FL>::conjugate_gradient(
                       f, aa, mbra, mket, nmult, const_e, iprint,
