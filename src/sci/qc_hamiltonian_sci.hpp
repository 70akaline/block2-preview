
/*
 * block2: Efficient MPO implementation of quantum chemistry DMRG
 * Copyright (C) 2020 Henrik R. Larsson <larsson@caltech.edu>
 * Copyright (C) 2020 Huanchen Zhai <hczhai@caltech.edu>
 *
 * This program is free software: you can redistribute it and/or modify
 * it under the terms of the GNU General Public License as published by
 * the Free Software Foundation, either version 3 of the License, or
 * (at your option) any later version.
 *
 * This program is distributed in the hope that it will be useful,
 * but WITHOUT ANY WARRANTY; without even the implied warranty of
 * MERCHANTABILITY or FITNESS FOR A PARTICULAR PURPOSE.  See the
 * GNU General Public License for more details.
 *
 * You should have received a copy of the GNU General Public License
 * along with this program. If not, see <https://www.gnu.org/licenses/>.
 *
 */

#pragma once

#include "../block2/expr.hpp"
#include "../block2/integral.hpp"
#include "../block2/sparse_matrix.hpp"
#include "abstract_sci_wrapper.hpp"
#include "hamiltonian_sci.hpp"
#include <algorithm>
#include <cassert>
#include <map>
#include <memory>
#include <utility>
#include <vector>
/** SCI Hamiltonian wrapper.
 */

using namespace std;


namespace block2 {
template <typename, typename = void> struct HamiltonianQCSCI;

/** Non-Spin-Adapted MR-SCI Hamiltonian.
 *
 * The last site is the MR-SCI site
 *
 * @ATTENTION: The API is still in progress!
 *
 * @tparam S Spin
 */
template <typename S>
struct HamiltonianQCSCI<S, typename S::is_sz_t> : HamiltonianSCI<S> {
private:
    static int getNOrbCas(const int nOrbTot, const std::shared_ptr<sci::AbstractSciWrapper<S>> &sciLeft,
                          const std::shared_ptr<sci::AbstractSciWrapper<S>> &sciRight){
        auto nCas = nOrbTot;
        nCas -= sciLeft==nullptr?0:sciLeft->nOrbThis;
        nCas -= sciRight==nullptr?0:sciRight->nOrbThis;
        return nCas;
    }
    static int getNSites(const int nOrbTot, const std::shared_ptr<sci::AbstractSciWrapper<S>> &sciLeft,
                         const std::shared_ptr<sci::AbstractSciWrapper<S>> &sciRight){
        auto nCas = getNOrbCas(nOrbTot, sciLeft, sciRight);
        if(sciLeft == nullptr){
            assert(sciRight != nullptr);
            return 1 + nCas;
        }else if(sciRight == nullptr){
            return 1 + nCas;
        }else{
            return 2 + nCas;
        }
    }
public:
    using HamiltonianSCI<S>::n_syms;
    using HamiltonianSCI<S>::n_sites;
    using HamiltonianSCI<S>::vacuum;
    using HamiltonianSCI<S>::basis;
    using HamiltonianSCI<S>::site_op_infos;
    using HamiltonianSCI<S>::find_site_op_info;
    using HamiltonianSCI<S>::find_site_norm_op;
    using HamiltonianSCI<S>::site_norm_ops;
    using HamiltonianSCI<S>::opf;
    using HamiltonianSCI<S>::orb_sym;
    using HamiltonianSCI<S>::delayed;

    map<OpNames, shared_ptr<SparseMatrix<S>>>
        op_prims_normal[4]; //!< Primitive operators for normal spatial orbitals
    //!! This is only used in get_site_ops
    shared_ptr<FCIDUMP> fcidump;
    double mu = 0; //!> Chemical potential
    std::shared_ptr<sci::AbstractSciWrapper<S>>
        sciWrapperLeft, sciWrapperRight; //!< Wrapper classes for the
                                         //!!  physical operators/determinants on the big site
    int nOrbLeft; //!> Number of spatial orbitals for left SCI space (small nOrb)
    int nOrbRight; //!> Number of spatial orbitals for right SCI space  (large nOrb)
    int nOrbCas; //!> Number of spatial orbitals in CAS (handled by normal MPS)
    bool sci_finalize = true;
    HamiltonianQCSCI(const S vacuum, const int nOrbTot, const vector<uint8_t> &orb_sym,
        const shared_ptr<FCIDUMP> &fcidump,
        const std::shared_ptr<sci::AbstractSciWrapper<S>> &sciWrapperLeft = nullptr,
        const std::shared_ptr<sci::AbstractSciWrapper<S>> &sciWrapperRight = nullptr)
            : HamiltonianSCI<S>(vacuum, getNSites(nOrbTot, sciWrapperLeft,sciWrapperRight), orb_sym),
              fcidump(fcidump),
              sciWrapperLeft(sciWrapperLeft), sciWrapperRight(sciWrapperRight),
              nOrbLeft{sciWrapperLeft==nullptr?0:sciWrapperLeft->nOrbThis},
              nOrbRight{sciWrapperRight==nullptr?0:sciWrapperRight->nOrbThis},
              nOrbCas{getNOrbCas(nOrbTot, sciWrapperLeft,sciWrapperRight)}
        {
        assert(sciWrapperLeft!= nullptr or sciWrapperRight != nullptr);
        const auto verbose = sciWrapperLeft != nullptr ? sciWrapperLeft->verbose : sciWrapperRight->verbose;
        if (verbose) {
            cout << " Hamiltonian: n_sites = " << (int) n_sites
                 << ", nOrbs = [" << nOrbLeft << ", " << nOrbCas << ", " << nOrbRight << "]" << endl;
        }
        if(orb_sym.size() != nOrbLeft + nOrbCas + nOrbRight){
            cout << "Error! orb_sym.size()=" << orb_sym.size() << "!= nOrbTot=" <<
            nOrbLeft + nOrbCas + nOrbRight << endl;
            throw std::runtime_error("Wrong orb_sym size");
        }
        if(nOrbLeft > nOrbRight and verbose){
            cout << "Warning: Left big site should have fewer orbitals than right one" << endl;
        }
        if(nOrbLeft + nOrbCas > nOrbRight and verbose){
            cout << "Warning: There should be more orbitals on the right big site "
                    "than on the other sites (NC scheme)" << endl;
        }
        iStart = sciWrapperLeft != nullptr ? 1 : 0;
        iEnd = sciWrapperRight != nullptr ? n_sites-1 : n_sites;
        if(sciWrapperLeft != nullptr) {
           initSciBasis(sciWrapperLeft, 0);
        }
        // CAS sites
        for (int iSite = iStart; iSite < iEnd; ++iSite) {
            basis[iSite] = make_shared<StateInfo<S>>();
            auto &bas = *basis[iSite];
            auto iSym = orb_sym[nOrbLeft == 0 ? iSite : iSite + nOrbLeft - 1];
            bas.allocate(4);
            bas.quanta[0] = vacuum;
            bas.quanta[1] = S(1, -1, iSym);
            bas.quanta[2] = S(1, 1, iSym);
            bas.quanta[3] = S(2, 0, 0);
            bas.n_states[0] = bas.n_states[1] = bas.n_states[2] =
                bas.n_states[3] = 1;
            bas.sort_states();
        }
        if (std::abs(mu) > 1e-12) {
            throw std::runtime_error("mu needs to be 0 right now");
        }
        if(sciWrapperRight != nullptr) {
            initSciBasis(sciWrapperRight, n_sites-1);
        }
        init_site_ops();
    }

    void deallocate() override {
        for (int8_t s = 3; s >= 0; s--)
            for (auto name : vector<OpNames>{OpNames::RD, OpNames::R})
                op_prims_normal[s][name]->deallocate();
        for (int8_t s = 3; s >= 0; s--)
            for (auto name : vector<OpNames>{OpNames::B, OpNames::AD,
                                             OpNames::A, OpNames::NN})
                op_prims_normal[s][name]->deallocate();
        for (int8_t s = 1; s >= 0; s--)
            for (auto name :
                 vector<OpNames>{OpNames::D, OpNames::C, OpNames::N})
                op_prims_normal[s][name]->deallocate();
        op_prims_normal[0][OpNames::I]->deallocate();
        for (int iSite = n_sites - 1; iSite >= 0; --iSite) {
            auto &info = site_op_infos[iSite];
            for (int j = info.size() - 1; j >= 0; j--)
                info[j].second->deallocate();
        }
        for (int iSite = iEnd; iSite >= iStart; --iSite) {
            basis[iSite]->deallocate();
        }
        HamiltonianSCI<S>::deallocate();
    }
    double v(uint8_t sl, uint8_t sr, uint16_t i, uint16_t j, uint16_t k,
             uint16_t l) const {
        return fcidump->v(sl, sr, i, j, k, l);
    }
    double t(uint8_t s, uint16_t i, uint16_t j) const {
        return i == j ? fcidump->t(s, i, i) - mu : fcidump->t(s, i, j);
    }

    double e() const { return fcidump->e; }

    void get_site_ops(uint16_t m,
                      map<shared_ptr<OpExpr<S>>, shared_ptr<SparseMatrix<S>>,
                          op_expr_less<S>> &ops) const override {
        shared_ptr<HamiltonianQCSCI> ph = nullptr;
        if (delayed != DelayedSCIOpNames::None) {
            ph = make_shared<HamiltonianQCSCI>(*this);
            ph->delayed = DelayedSCIOpNames::None;
            ph->sci_finalize = false;
        }
        uint16_t pm = m;
        if (m == n_sites - 1 and sciWrapperRight != nullptr) {
            if (!(delayed & DelayedSCIOpNames::RightBig))
                get_site_ops_big_site(sciWrapperRight, ops, m);
            else {
                for (auto &p : ops) {
                    OpElement<S> &op = *dynamic_pointer_cast<OpElement<S>>(p.first);
                    p.second = make_shared<DelayedSparseMatrix<S, HamiltonianSCI<S>>>(
                        ph, pm, p.first, find_site_op_info(op.q_label, pm));
                }
            }
            return;
        }else if(m == 0 and sciWrapperLeft != nullptr){
            if (!(delayed & DelayedSCIOpNames::LeftBig))
                get_site_ops_big_site(sciWrapperLeft, ops, m);
            else {
                for (auto &p : ops) {
                    OpElement<S> &op = *dynamic_pointer_cast<OpElement<S>>(p.first);
                    p.second = make_shared<DelayedSparseMatrix<S, HamiltonianSCI<S>>>(
                        ph, pm, p.first, find_site_op_info(op.q_label, pm));
                }
            }
            return;
        } else m = nOrbLeft == 0 ? m : m + nOrbLeft - 1;
        uint16_t i, j, k;
        uint8_t s;
        shared_ptr<SparseMatrix<S>> zero = make_shared<SparseMatrix<S>>();
        shared_ptr<SparseMatrix<S>> tmp = make_shared<SparseMatrix<S>>();
        zero->factor = 0.0;
        for (auto &p : ops) {
            OpElement<S> &op = *dynamic_pointer_cast<OpElement<S>>(p.first);
            switch (op.name) {
            case OpNames::I: // hrl: these are just normal operators so we can
                             // apply find_site_norm_op
            case OpNames::N:
            case OpNames::NN:
            case OpNames::C:
            case OpNames::D:
            case OpNames::A:
            case OpNames::AD:
            case OpNames::B:
                if (!(delayed & DelayedSCIOpNames::Normal))
                    p.second = find_site_norm_op(p.first, pm);
                break;
            case OpNames::H: // hrl: Here we need to take integrals into account
                if (!(delayed & DelayedSCIOpNames::H)) {
                    p.second = make_shared<SparseMatrix<S>>();
                    p.second->allocate(find_site_op_info(op.q_label, pm));
                    (*p.second)[S(0, 0, 0)](0, 0) = 0.0;
                    (*p.second)[S(1, -1, orb_sym[m])](0, 0) = t(1, m, m);
                    (*p.second)[S(1, 1, orb_sym[m])](0, 0) = t(0, m, m);
                    (*p.second)[S(2, 0, 0)](0, 0) =
                        t(0, m, m) + t(1, m, m) +
                        0.5 * (v(0, 1, m, m, m, m) + v(1, 0, m, m, m, m));
                }
                break;
            case OpNames::R:
                i = op.site_index[0];
                s = op.site_index.ss();
                // hrl: this is S + R or S + .5 R; see webpage
                if (orb_sym[i] != orb_sym[m] ||
                    (abs(t(s, i, m)) < TINY &&
                     abs(v(s, 0, i, m, m, m)) < TINY &&
                     abs(v(s, 1, i, m, m, m)) < TINY))
                    p.second = zero;
                else if (!(delayed & DelayedSCIOpNames::R)) {
                    p.second = make_shared<SparseMatrix<S>>();
                    p.second->allocate(find_site_op_info(op.q_label, pm));
                    p.second->copy_data_from(op_prims_normal[s].at(OpNames::D));
                    p.second->factor *= t(s, i, m) * 0.5;
                    tmp->allocate(find_site_op_info(op.q_label, pm));
                    for (uint8_t sp = 0; sp < 2; sp++) {
                        tmp->copy_data_from(
                            op_prims_normal[s + (sp << 1)].at(OpNames::R));
                        tmp->factor = v(s, sp, i, m, m, m);
                        opf->iadd(p.second, tmp);
                        if (opf->seq->mode != SeqTypes::None)
                            opf->seq->simple_perform();
                    }
                    tmp->deallocate();
                }
                break;
            case OpNames::RD:
                i = op.site_index[0];
                s = op.site_index.ss();
                if (orb_sym[i] != orb_sym[m] ||
                    (abs(t(s, i, m)) < TINY &&
                     abs(v(s, 0, i, m, m, m)) < TINY &&
                     abs(v(s, 1, i, m, m, m)) < TINY))
                    p.second = zero;
                else if (!(delayed & DelayedSCIOpNames::RD)) {
                    p.second = make_shared<SparseMatrix<S>>();
                    p.second->allocate(find_site_op_info(op.q_label, pm));
                    p.second->copy_data_from(op_prims_normal[s].at(OpNames::C));
                    p.second->factor *= t(s, i, m) * 0.5;
                    tmp->allocate(find_site_op_info(op.q_label, pm));
                    for (uint8_t sp = 0; sp < 2; sp++) {
                        tmp->copy_data_from(
                            op_prims_normal[s + (sp << 1)].at(OpNames::RD));
                        tmp->factor = v(s, sp, i, m, m, m);
                        opf->iadd(p.second, tmp);
                        if (opf->seq->mode != SeqTypes::None)
                            opf->seq->simple_perform();
                    }
                    tmp->deallocate();
                }
                break;
            case OpNames::P:
                i = op.site_index[0];
                k = op.site_index[1];
                s = op.site_index.ss();
                if (abs(v(s & 1, s >> 1, i, m, k, m)) < TINY)
                    p.second = zero;
                else if (!(delayed & DelayedSCIOpNames::P)) {
                    p.second = make_shared<SparseMatrix<S>>();
                    p.second->allocate(
                        find_site_op_info(op.q_label, pm),
                        op_prims_normal[s].at(OpNames::AD)->data);
                    p.second->factor *= v(s & 1, s >> 1, i, m, k, m);
                }
                break;
            case OpNames::PD:
                i = op.site_index[0];
                k = op.site_index[1];
                s = op.site_index.ss();
                if (abs(v(s & 1, s >> 1, i, m, k, m)) < TINY)
                    p.second = zero;
                else if (!(delayed & DelayedSCIOpNames::PD)) {
                    p.second = make_shared<SparseMatrix<S>>();
                    p.second->allocate(find_site_op_info(op.q_label, pm),
                                       op_prims_normal[s].at(OpNames::A)->data);
                    p.second->factor *= v(s & 1, s >> 1, i, m, k, m);
                }
                break;
            case OpNames::Q:
                i = op.site_index[0];
                j = op.site_index[1];
                s = op.site_index.ss();
                switch (s) {
                case 0U:
                case 3U:
                    if (abs(v(s & 1, s >> 1, i, m, m, j)) < TINY &&
                        abs(v(s & 1, 0, i, j, m, m)) < TINY &&
                        abs(v(s & 1, 1, i, j, m, m)) < TINY)
                        p.second = zero;
                    else if (!(delayed & DelayedSCIOpNames::Q)) {
                        p.second = make_shared<SparseMatrix<S>>();
                        p.second->allocate(find_site_op_info(op.q_label, pm));
                        p.second->copy_data_from(
                            op_prims_normal[(s >> 1) | ((s & 1) << 1)].at(
                                OpNames::B));
                        p.second->factor *= -v(s & 1, s >> 1, i, m, m, j);
                        tmp->allocate(find_site_op_info(op.q_label, pm));
                        for (uint8_t sp = 0; sp < 2; sp++) {
                            tmp->copy_data_from(
                                op_prims_normal[sp | (sp << 1)].at(OpNames::B));
                            tmp->factor = v(s & 1, sp, i, j, m, m);
                            opf->iadd(p.second, tmp);
                            if (opf->seq->mode != SeqTypes::None)
                                opf->seq->simple_perform();
                        }
                        tmp->deallocate();
                    }
                    break;
                case 1U:
                case 2U:
                    if (abs(v(s & 1, s >> 1, i, m, m, j)) < TINY)
                        p.second = zero;
                    else if (!(delayed & DelayedSCIOpNames::Q)) {
                        p.second = make_shared<SparseMatrix<S>>();
                        p.second->allocate(
                            find_site_op_info(op.q_label, pm),
                            op_prims_normal[(s >> 1) | ((s & 1) << 1)]
                                .at(OpNames::B)
                                ->data);
                        p.second->factor *= -v(s & 1, s >> 1, i, m, m, j);
                    }
                    break;
                }
                break;
            default:
                assert(false);
            }
            if (p.second == nullptr)
                p.second = make_shared<DelayedSparseMatrix<S, HamiltonianSCI<S>>>(
                    ph, pm, p.first, find_site_op_info(op.q_label, pm));
        }
    }

  private:
    uint16_t iStart, iEnd; // Loop indices for normal sites
    void initSciBasis(const std::shared_ptr<sci::AbstractSciWrapper<S>>& sciWrapper, const int iSite){
        if (vacuum.n() != 0 or vacuum.twos() != 0) {
            // TODO why is vacuum an input?
            throw std::runtime_error("Weird vacuum; not implemented for sciwrapper");
        }
        basis[iSite] = make_shared<StateInfo<S>>();
        auto &bas = *basis[iSite];
        const auto qSize = static_cast<int>(sciWrapper->quantumNumbers.size());
        bas.allocate(qSize);
        for (int iQ = 0; iQ < qSize; ++iQ) {
            auto o1 = sciWrapper->offsets[iQ].first;
            auto o2 = sciWrapper->offsets[iQ].second;
            bas.quanta[iQ] = sciWrapper->quantumNumbers[iQ];
            bas.n_states[iQ] = o2 - o1;
        }
        bas.sort_states();
        for (int iQ = 0; iQ < qSize; ++iQ) {
            if (bas.quanta[iQ] != sciWrapper->quantumNumbers[iQ]) {
                // This should not happen as the quantum numbers are now always sorted accordingly
                cout << "Error for iSite = " << iSite << endl;
                throw std::runtime_error(
                        "HamiltonianQCSCI: sciWrapper states were not sorted according to StateInfo sort");
            }
        }
    }


    void init_site_ops() {
        init_site_op_infos();

        // pg symmetry for reference orbital
        // op_prims_normal need normal site as reference => use first normal orbital
        const uint8_t ipg = orb_sym[nOrbLeft];
        op_prims_normal[0][OpNames::I] = make_shared<SparseMatrix<S>>();
        op_prims_normal[0][OpNames::I]->allocate(
            find_site_op_info(S(0, 0, 0), iStart));
        (*op_prims_normal[0][OpNames::I])[S(0, 0, 0)](0, 0) = 1.0; //  |00>
        (*op_prims_normal[0][OpNames::I])[S(1, -1, ipg)](0, 0) =
            1.0; // |10> (alpha)
        (*op_prims_normal[0][OpNames::I])[S(1, 1, ipg)](0, 0) =
            1.0; //  |01> (beta)
        (*op_prims_normal[0][OpNames::I])[S(2, 0, 0)](0, 0) = 1.0; //  |11>
        const int sz[2] = {1, -1};
        for (uint8_t s = 0; s < 2; s++) {
            op_prims_normal[s][OpNames::N] = make_shared<SparseMatrix<S>>();
            op_prims_normal[s][OpNames::N]->allocate(
                find_site_op_info(S(0, 0, 0), iStart));
            (*op_prims_normal[s][OpNames::N])[S(0, 0, 0)](0, 0) = 0.0;
            (*op_prims_normal[s][OpNames::N])[S(1, -1, ipg)](0, 0) = s;
            (*op_prims_normal[s][OpNames::N])[S(1, 1, ipg)](0, 0) = 1 - s;
            (*op_prims_normal[s][OpNames::N])[S(2, 0, 0)](0, 0) = 1.0;
            op_prims_normal[s][OpNames::C] = make_shared<SparseMatrix<S>>();
            op_prims_normal[s][OpNames::C]->allocate(
                find_site_op_info(S(1, sz[s], ipg), iStart));
            (*op_prims_normal[s][OpNames::C])[S(0, 0, 0)](0, 0) = 1.0;
            (*op_prims_normal[s][OpNames::C])[S(1, -sz[s], ipg)](0, 0) =
                s ? -1.0 : 1.0;
            op_prims_normal[s][OpNames::D] = make_shared<SparseMatrix<S>>();
            op_prims_normal[s][OpNames::D]->allocate(
                find_site_op_info(S(-1, -sz[s], ipg), iStart));
            (*op_prims_normal[s][OpNames::D])[S(1, sz[s], ipg)](0, 0) = 1.0;
            (*op_prims_normal[s][OpNames::D])[S(2, 0, 0)](0, 0) =
                s ? -1.0 : 1.0;
        }
        // low (&1): left index, high (>>1): right index
        const int sz_plus[4] = {2, 0, 0, -2}, sz_minus[4] = {0, -2, 2, 0};
        for (uint8_t s = 0; s < 4; s++) {
            op_prims_normal[s][OpNames::NN] = make_shared<SparseMatrix<S>>();
            op_prims_normal[s][OpNames::NN]->allocate(
                find_site_op_info(S(0, 0, 0), iStart));
            // hrl: s & 1 : 0 => 0; 1 => 1; 2 => 0; 3 => 1 (first index)
            // hrl: s >> 1: 0 => 0; 1 => 0; 2 => 1; 3 => 1  (second index)
            opf->product(0, op_prims_normal[s & 1][OpNames::N],
                         op_prims_normal[s >> 1][OpNames::N],
                         op_prims_normal[s][OpNames::NN]);
            op_prims_normal[s][OpNames::A] = make_shared<SparseMatrix<S>>();
            op_prims_normal[s][OpNames::A]->allocate(
                find_site_op_info(S(2, sz_plus[s], 0), iStart));
            opf->product(0, op_prims_normal[s & 1][OpNames::C],
                         op_prims_normal[s >> 1][OpNames::C],
                         op_prims_normal[s][OpNames::A]);
            op_prims_normal[s][OpNames::AD] = make_shared<SparseMatrix<S>>();
            op_prims_normal[s][OpNames::AD]->allocate(
                find_site_op_info(S(-2, -sz_plus[s], 0), iStart));
            opf->product(0, op_prims_normal[s >> 1][OpNames::D],
                         op_prims_normal[s & 1][OpNames::D],
                         op_prims_normal[s][OpNames::AD]);
            op_prims_normal[s][OpNames::B] = make_shared<SparseMatrix<S>>();
            op_prims_normal[s][OpNames::B]->allocate(
                find_site_op_info(S(0, sz_minus[s], 0), iStart));
            opf->product(0, op_prims_normal[s & 1][OpNames::C],
                         op_prims_normal[s >> 1][OpNames::D],
                         op_prims_normal[s][OpNames::B]);
        }
        // low (&1): R index, high (>>1): B index
        for (uint8_t s = 0; s < 4; s++) {
            op_prims_normal[s][OpNames::R] = make_shared<SparseMatrix<S>>();
            op_prims_normal[s][OpNames::R]->allocate(
                find_site_op_info(S(-1, -sz[s & 1], ipg), iStart));
            opf->product(0, op_prims_normal[(s >> 1) | (s & 2)][OpNames::B],
                         op_prims_normal[s & 1][OpNames::D],
                         op_prims_normal[s][OpNames::R]);
            op_prims_normal[s][OpNames::RD] = make_shared<SparseMatrix<S>>();
            op_prims_normal[s][OpNames::RD]->allocate(
                find_site_op_info(S(1, sz[s & 1], ipg), iStart));
            opf->product(0, op_prims_normal[s & 1][OpNames::C],
                         op_prims_normal[(s >> 1) | (s & 2)][OpNames::B],
                         op_prims_normal[s][OpNames::RD]);
        }
        // site norm operators
        map<shared_ptr<OpExpr<S>>, shared_ptr<SparseMatrix<S>>, op_expr_less<S>>
            ops[this->n_syms];
        const shared_ptr<OpElement<S>> i_op =
            make_shared<OpElement<S>>(OpNames::I, SiteIndex(), this->vacuum);
        const shared_ptr<OpElement<S>> n_op[2] = {
            make_shared<OpElement<S>>(OpNames::N, SiteIndex({}, {0}),
                                      this->vacuum),
            make_shared<OpElement<S>>(OpNames::N, SiteIndex({}, {1}),
                                      this->vacuum)};
        const shared_ptr<OpElement<S>> nn_op[4] = {
            make_shared<OpElement<S>>(OpNames::NN, SiteIndex({}, {0, 0}),
                                      this->vacuum),
            make_shared<OpElement<S>>(OpNames::NN, SiteIndex({}, {1, 0}),
                                      this->vacuum),
            make_shared<OpElement<S>>(OpNames::NN, SiteIndex({}, {0, 1}),
                                      this->vacuum),
            make_shared<OpElement<S>>(OpNames::NN, SiteIndex({}, {1, 1}),
                                      this->vacuum)};
        for (uint8_t i = 0; i < n_syms; i++) {
            ops[i][i_op] = nullptr;
            for (uint8_t s = 0; s < 2; s++)
                ops[i][n_op[s]] = nullptr;
            for (uint8_t s = 0; s < 4; s++)
                ops[i][nn_op[s]] = nullptr;
        }
        // vv only for normal sites
        //                vvv needs to include all left and cas orbitals for NC scheme
        for (uint16_t m = nOrbLeft; m < nOrbLeft + nOrbCas; m++) {
            for (uint8_t s = 0; s < 2; s++) {
                ops[orb_sym[m]][make_shared<OpElement<S>>(
                    OpNames::C, SiteIndex({m}, {s}), S(1, sz[s], orb_sym[m]))] =
                    nullptr;
                ops[orb_sym[m]]
                   [make_shared<OpElement<S>>(OpNames::D, SiteIndex({m}, {s}),
                                              S(-1, -sz[s], orb_sym[m]))] =
                       nullptr;
            }
            for (uint8_t s = 0; s < 4; s++) {
                ops[orb_sym[m]][make_shared<OpElement<S>>(
                    OpNames::A,
                    SiteIndex({m, m}, {(uint8_t)(s & 1), (uint8_t)(s >> 1)}),
                    S(2, sz_plus[s], 0))] = nullptr;
                ops[orb_sym[m]][make_shared<OpElement<S>>(
                    OpNames::AD,
                    SiteIndex({m, m}, {(uint8_t)(s & 1), (uint8_t)(s >> 1)}),
                    S(-2, -sz_plus[s], 0))] = nullptr;
                ops[orb_sym[m]][make_shared<OpElement<S>>(
                    OpNames::B,
                    SiteIndex({m, m}, {(uint8_t)(s & 1), (uint8_t)(s >> 1)}),
                    S(0, sz_minus[s], 0))] = nullptr;
            }
        }
        // vv only for normal sites
        for (uint16_t iSite = iStart; iSite < iEnd; ++iSite) {
            const auto iSym = orb_sym[nOrbLeft == 0 ? iSite : iSite + nOrbLeft - 1];
            site_norm_ops[iSite] = vector<
                pair<shared_ptr<OpExpr<S>>, shared_ptr<SparseMatrix<S>>>>(
                ops[iSym].begin(), ops[iSym].end());
            for (auto &p : this->site_norm_ops[iSite]) {
                OpElement<S> &op = *dynamic_pointer_cast<OpElement<S>>(p.first);
                p.second = make_shared<SparseMatrix<S>>();
                p.second->allocate(
                    find_site_op_info(op.q_label, iSite),
                    op_prims_normal[op.site_index.ss()][op.name]->data);
            }
        }
    }

    void init_site_op_infos() {
        // hrl this should be ok for big site as this is the delta quantum
        // number
        //  compare with qLabels in MPOQCSCI
        for (int iSite = 0; iSite < n_sites; ++iSite) {
            const auto iSym = orb_sym[nOrbLeft == 0 ? iSite : iSite + nOrbLeft - 1];
            map<S, shared_ptr<SparseMatrixInfo<S>>> info;
            info[this->vacuum] = nullptr;
            for (auto n : {-1, 1})
                for (auto s : {-1, 1})
                    info[S(n, s, iSym)] = nullptr;
            for (auto n : {-2, 0, 2})
                for (auto s : {-2, 0, 2})
                    info[S(n, s, 0)] = nullptr;
            if( (iSite == n_sites-1 and sciWrapperRight != nullptr) or
                (iSite == 0 and sciWrapperLeft != nullptr)){ // extremal site... pg
                // TODO which do I really need? Starting xSite from iSite does not work
                for(int xSite = 0; xSite < orb_sym.size(); ++xSite) {
                    for (auto n : {-1, 1})
                        for (auto s : {-1, 1})
                            info[S(n, s, orb_sym[xSite])] = nullptr;
                    for(int ySite = 0; ySite < orb_sym.size(); ++ySite) {
                        auto sym = orb_sym[xSite] ^ orb_sym[ySite];
                        for (auto n : {-2, 0, 2})
                            for (auto s : {-2, 0, 2})
                                info[S(n, s, sym)] = nullptr;
                    }
                }
            }
            site_op_infos[iSite] =
                vector<pair<S, shared_ptr<SparseMatrixInfo<S>>>>(info.begin(),
                                                                 info.end());
            for (auto &p : site_op_infos[iSite]) {
                p.second = make_shared<SparseMatrixInfo<S>>();
                auto &bas = *basis[iSite];
                p.second->initialize(bas, bas, p.first, p.first.is_fermion());
            }
        }
    }
    void get_site_ops_big_site(const std::shared_ptr<sci::AbstractSciWrapper<S>>& sciWrapper,
        map<shared_ptr<OpExpr<S>>, shared_ptr<SparseMatrix<S>>, op_expr_less<S>>
            &ops, int iSite) const {
        int ii, jj; // spin orbital indices
        // For optimization purposes (parallelization + orbital loop elsewhere
        // I want to collect operators of same name and quantum numbers
        using fillTuple2 = typename sci::AbstractSciWrapper<S>::entryTuple2;
        using fillTuple1 = typename sci::AbstractSciWrapper<S>::entryTuple1;
        // A,AD,B would be for a small site => I assume that it is not big and have not yet optimized it
        // Same for C and D, which is fast
        unordered_map< S, std::vector<fillTuple2>, sci::SHasher<S> > opsQ, opsP, opsPD;
        unordered_map< S, std::vector<fillTuple1>, sci::SHasher<S> > opsR, opsRD;
        for (auto &p : ops) {
            OpElement<S> &op = *dynamic_pointer_cast<OpElement<S>>(p.first);
            auto pmat = make_shared<CSRSparseMatrix<S>>();
            auto &mat = *pmat;
            p.second = pmat;
            // ATTENTION vv if you change allocation, you need to change the
            //                      deallocation routine in MPOQCSCI
            // Also, the CSR stuff is more complicated and I will do the actual allocation
            //      of the individual matrices in the fillOp* routines.
            //      So here, the CSRMatrices are only initialzied (i.e., their sizes are set)
            mat.initialize(find_site_op_info(op.q_label, iSite));
            const auto& delta_qn = op.q_label;
            if (false and op.name == OpNames::R) { // DEBUG
                cout << "m == " << iSite << "allocate" << op.name
                     << "s" << (int)op.site_index[0] << ","
                     << (int)op.site_index[1] << "ss" << (int)op.site_index.s(0)
                     << (int)op.site_index.s(1) << endl;
                cout << "q_label:" << op.q_label << endl;
            }
            // get orbital indices
            ii = -1;
            jj = -1; // debug
            switch (op.name) {
            case OpNames::C:
            case OpNames::D:
            case OpNames::R:
            case OpNames::RD:
                ii = 2 * op.site_index[0] + op.site_index.s(0);
                break;
            case OpNames::A:
            case OpNames::AD:
            case OpNames::B:
            case OpNames::P:
            case OpNames::PD:
            case OpNames::Q:
                ii = 2 * op.site_index[0] + op.site_index.s(0);
                jj = 2 * op.site_index[1] + op.site_index.s(1);
                break;
            default:
                break;
            }
            switch (op.name) {
            case OpNames::I:
                sciWrapper->fillOp_I(mat);
                break;
            case OpNames::N:
                sciWrapper->fillOp_N(mat);
                break;
            case OpNames::NN:
                sciWrapper->fillOp_NN(mat);
                break;
            case OpNames::H:
                sciWrapper->fillOp_H(mat);
                break;
            case OpNames::C:
                sciWrapper->fillOp_C(delta_qn, mat, ii);
                break;
            case OpNames::D:
                sciWrapper->fillOp_D(delta_qn, mat, ii);
                break;
            case OpNames::R:
                opsR[delta_qn].emplace_back(mat,ii);
                break;
            case OpNames::RD:
                opsRD[delta_qn].emplace_back(mat,ii);
                break;
            case OpNames::A:
                sciWrapper->fillOp_A(delta_qn, mat, ii, jj);
                break;
            case OpNames::AD:
                sciWrapper->fillOp_AD(delta_qn, mat, ii, jj);
                break;
            case OpNames::B:
                sciWrapper->fillOp_B(delta_qn, mat, ii, jj);
                break;
            case OpNames::P:
                opsP[delta_qn].emplace_back(mat,ii,jj);
                break;
            case OpNames::PD:
                opsPD[delta_qn].emplace_back(mat,ii,jj);
                break;
            case OpNames::Q:
                opsQ[delta_qn].emplace_back(mat,ii,jj);
                break;
            default:
                assert(false);
            }
        }
        for(auto& pairs: opsR){
            sciWrapper->fillOp_R(pairs.first, pairs.second);
            pairs.second.clear(); pairs.second.shrink_to_fit();
        }
        for(auto& pairs: opsRD){
            sciWrapper->fillOp_RD(pairs.first, pairs.second);
            pairs.second.clear(); pairs.second.shrink_to_fit();
        }
        for(auto& pairs: opsP){
            sciWrapper->fillOp_P(pairs.first, pairs.second);
            pairs.second.clear(); pairs.second.shrink_to_fit();
        }
        for(auto& pairs: opsPD){
            sciWrapper->fillOp_PD(pairs.first, pairs.second);
            pairs.second.clear(); pairs.second.shrink_to_fit();
        }
        for(auto& pairs: opsQ){
            sciWrapper->fillOp_Q(pairs.first, pairs.second);
            pairs.second.clear(); pairs.second.shrink_to_fit();
        }
<<<<<<< HEAD
        sciWrapper->finalize();
=======
        if (sci_finalize)
            sciWrapper->finalize(true);
>>>>>>> a84f1a6a
    }
};

} // namespace block2<|MERGE_RESOLUTION|>--- conflicted
+++ resolved
@@ -186,6 +186,7 @@
 
     double e() const { return fcidump->e; }
 
+  protected:
     void get_site_ops(uint16_t m,
                       map<shared_ptr<OpExpr<S>>, shared_ptr<SparseMatrix<S>>,
                           op_expr_less<S>> &ops) const override {
@@ -723,12 +724,8 @@
             sciWrapper->fillOp_Q(pairs.first, pairs.second);
             pairs.second.clear(); pairs.second.shrink_to_fit();
         }
-<<<<<<< HEAD
-        sciWrapper->finalize();
-=======
         if (sci_finalize)
-            sciWrapper->finalize(true);
->>>>>>> a84f1a6a
+            sciWrapper->finalize();
     }
 };
 
